--- conflicted
+++ resolved
@@ -1,8 +1,6 @@
 # learning_maximum_matching
-<<<<<<< HEAD
+
 REPO for the Reinforcement Learning and Algorithm Discovery seminar by the cutting-edge research group "AI & Sustainability" at HPI 
-=======
-REPO for the Reinforcement Learning and Algorithm Discovery Lecture
 
 ## Abstract Intruction Set
 The instruction set could contain the following operations:
@@ -17,5 +15,4 @@
 - Two commands to compare the values around the current pointer and the short-term
 memory. If the result is positive, the following command is executed, otherwise it is
 skipped. Those operations might include fundamental arithmetic to allow aggregation
-of values.
->>>>>>> 0acdf9ef
+of values.