--- conflicted
+++ resolved
@@ -3,7 +3,6 @@
 from .algorithms import compute_mst
 from .structure_elements import Edge
 from .vm_state import VMState
-from .commands import NOP
 
 
 # def reward_multiple_graphs():  # TODO
@@ -29,10 +28,7 @@
     return sum(reward(result, vm_state) for reward in rewards)
 
 
-<<<<<<< HEAD
-def punish_mst_weight_too_large(
-    result: Set[Edge], vm_state: VMState, code_state: CodeState
-) -> float:
+def punish_mst_weight_too_large(result: Set[Edge], vm_state: VMState) -> float:
     """Punish the algorithm for returning a spanning tree with a weight that is too large. Range: [-1, 0]
 
     Args:
@@ -54,9 +50,7 @@
     )
 
 
-def reward_correct_edges(
-    result: Set[Edge], vm_state: VMState, code_state: CodeState
-) -> float:
+def reward_correct_edges(result: Set[Edge], vm_state: VMState) -> float:
     """Reward the algorithm for returning the correct edges in the MST. Range: [0, 1]
 
     Args:
@@ -73,9 +67,9 @@
 
 
 def punish_code_length(
-    result: Set[Edge], vm_state: VMState, code_state: CodeState, punish_cap: int = 32
+    result: Set[Edge], vm_state: VMState, punish_cap: int = 32
 ) -> float:
-    code_length = len(code_state.code)
+    code_length = len(vm_state.code)
     return (
         -(code_length - punish_cap) / (128 - punish_cap)  # HACK HACK HACK
         if code_length > punish_cap
@@ -83,14 +77,8 @@
     )
 
 
-def reward_finite_runtime(
-    result: Set[Edge], vm_state: VMState, code_state: CodeState
-) -> float:
-    return -100.0 if code_state.timeout else 0.0
-=======
 def reward_finite_runtime(result: Set[Edge], vm_state: VMState) -> float:
     return -100.0 if vm_state.timeout else 0.0
->>>>>>> b121bc5f
 
 
 # Checks that the length of the returned spanning tree is n - 1
