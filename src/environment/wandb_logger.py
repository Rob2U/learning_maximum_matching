--- conflicted
+++ resolved
@@ -9,14 +9,10 @@
     def __init__(self, wandb_run: Any):
         super().__init__()
         self.wandb_run = wandb_run
-<<<<<<< HEAD
-        self.best_reward_avg = -float("inf")  #
-        self.episode_entropies: List[float] = []
-=======
         self.best_reward_avg = -float("inf")
         self.best_end_reward = -float("inf")
         self.episode_counter = 0
->>>>>>> 330372b7
+        self.episode_entropies: List[float] = []
 
     def _on_step(
         self,
@@ -63,7 +59,7 @@
             for key, values in env_info.items()
             if key not in ["episode", "terminal_observation", "TimeLimit.truncated"]
         }
-        
+
         # NOTE(rob2u): 'step_reward_avg' is the reward for this step and the ep is over -> end_reward
         end_reward = averages["step_reward_avg"]
         del averages["step_reward_avg"]
@@ -82,11 +78,8 @@
                 "end_reward": end_reward,
                 # "program": program,
                 "t?": t,
-<<<<<<< HEAD
                 "avg_entropy": avg_entropy,
-=======
                 "episode": self.episode_counter,
->>>>>>> 330372b7
                 **averages,
             },
             step=self.num_timesteps,
